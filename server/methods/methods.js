import { Meteor } from 'meteor/meteor';
import { get } from 'lodash';
import { TorrentsCollection } from '/imports/api/torrents/torrents';

import { check, Match } from 'meteor/check';
import fs from 'fs';
import path from 'path';
import { WebTorrentServer } from '../webtorrent-server';
import { Settings } from '/imports/api/settings/settings';
import { FhirUtils } from '/imports/api/fhir/fhir-utils';


Meteor.methods({  
  /**
   * Simple ping method to test server connectivity
   * @return {String} Pong response with timestamp
   */
  'ping': function() {
    return `pong at ${new Date().toISOString()}`;
  },
  
  /**
   * Get server environment information
   * @return {Object} Server environment details
   */
  'debug.getServerInfo': function() {
    return {
      meteorVersion: Meteor.release,
      nodeVersion: process.version,
      settings: {
        // Only return safe settings - don't expose credentials
        webTorrent: Settings.getWebTorrentConfig(),
        fhir: Settings.getFhirConfig(),
        ui: Settings.getUIConfig()
      },
      environment: {
        nodeEnv: process.env.NODE_ENV || 'development',
        rootUrl: process.env.ROOT_URL || Meteor.absoluteUrl(),
        // Add other safe environment variables as needed
      }
    };
  },
  
  /**
   * Test database connection
   * @return {Object} Database connection status
   */
  'debug.testDatabase': function() {
    try {
      // Simple query to test database connectivity
      const count = TorrentsCollection.find().count();
      return {
        connected: true,
        torrentCount: count,
        timestamp: new Date()
      };
    } catch (err) {
      return {
        connected: false,
        error: err.message,
        timestamp: new Date()
      };
    }
  },
<<<<<<< HEAD
  'debug.testPeers': async function() {
    const client = WebTorrentServer.getClient();
    if (!client) return { status: 'Client not initialized' };
    
    // Log information about all loaded torrents
    const torrents = WebTorrentServer.getAllTorrents();
    console.log(`Current torrents loaded: ${torrents.length}`);
    
    torrents.forEach(torrent => {
      console.log(`Torrent: ${torrent.name} (${torrent.infoHash})`);
      console.log(`- Peers: ${torrent.numPeers}`);
      console.log(`- Progress: ${Math.round(torrent.progress * 100)}%`);
      console.log(`- Downloaded: ${torrent.downloaded} bytes`);
      
      // Try to announce to trackers
      torrent.announce();
    });
    
    return {
      torrents: torrents.map(t => ({
        name: t.name,
        infoHash: t.infoHash,
        peers: t.numPeers,
        progress: Math.round(t.progress * 100)
      })),
      trackers: client._trackers ? Object.keys(client._trackers).length : 0
=======
  'debug.getNetworkStatus': function() {
    const client = WebTorrentServer.getClient();
    if (!client) return { status: 'Client not initialized' };
    
    return {
      trackerStatus: client._trackers ? 'Active' : 'Inactive',
      dhtStatus: client.dht ? 'Enabled' : 'Disabled',
      publicIp: client._connectedPeers ? 'Connected' : 'Not connected',
      trackers: client._trackers,
      torrentCount: client.torrents.length
>>>>>>> e926f365
    };
  }
});<|MERGE_RESOLUTION|>--- conflicted
+++ resolved
@@ -62,7 +62,6 @@
       };
     }
   },
-<<<<<<< HEAD
   'debug.testPeers': async function() {
     const client = WebTorrentServer.getClient();
     if (!client) return { status: 'Client not initialized' };
@@ -89,7 +88,7 @@
         progress: Math.round(t.progress * 100)
       })),
       trackers: client._trackers ? Object.keys(client._trackers).length : 0
-=======
+  },
   'debug.getNetworkStatus': function() {
     const client = WebTorrentServer.getClient();
     if (!client) return { status: 'Client not initialized' };
@@ -100,7 +99,6 @@
       publicIp: client._connectedPeers ? 'Connected' : 'Not connected',
       trackers: client._trackers,
       torrentCount: client.torrents.length
->>>>>>> e926f365
     };
   }
 });